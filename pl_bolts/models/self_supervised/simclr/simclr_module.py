--- conflicted
+++ resolved
@@ -13,43 +13,26 @@
 from pl_bolts.losses.self_supervised_learning import nt_xent_loss
 from pl_bolts.metrics import mean, accuracy
 
-<<<<<<< HEAD
-from pl_bolts.models.self_supervised.resnets import resnet50
-=======
 from pl_bolts.models.self_supervised.resnets import resnet50_bn
->>>>>>> b886010c
 from pl_bolts.models.self_supervised.evaluator import SSLEvaluator, Flatten
 from pl_bolts.models.self_supervised.simclr.simclr_transforms import SimCLREvalDataTransform, SimCLRTrainDataTransform
 from pl_bolts.transforms.dataset_normalizations import cifar10_normalization, stl10_normalization, imagenet_normalization
 
 
 class Projection(nn.Module):
-<<<<<<< HEAD
-    def __init__(self, input_dim=2048, output_dim=128):
-        super().__init__()
-        self.output_dim = output_dim
-        self.input_dim = input_dim
-=======
     def __init__(self, input_dim=2048, hidden_dim=2048, output_dim=128):
         super().__init__()
         self.output_dim = output_dim
         self.input_dim = input_dim
         self.hidden_dim = hidden_dim
->>>>>>> b886010c
 
         self.model = nn.Sequential(
             nn.AdaptiveAvgPool2d((1, 1)),
             Flatten(),
-<<<<<<< HEAD
-            nn.Linear(input_dim, 512, bias=True),
-            nn.ReLU(),
-            nn.Linear(512, output_dim, bias=False))
-=======
             nn.Linear(self.input_dim, self.hidden_dim, bias=True),
             nn.BatchNorm1d(self.hidden_dim),
             nn.ReLU(),
             nn.Linear(self.hidden_dim, self.output_dim, bias=False))
->>>>>>> b886010c
 
     def forward(self, x):
         x = self.model(x)
@@ -150,7 +133,6 @@
         if datamodule is None:
             datamodule = CIFAR10DataModule(data_dir, num_workers=num_workers, batch_size=batch_size)
             normalize = cifar10_normalization() if self.hparams.normalize_data else None
-<<<<<<< HEAD
 
             datamodule.train_transforms = SimCLRTrainDataTransform(
                 input_height,
@@ -169,34 +151,10 @@
             )
             self.maxpool = nn.MaxPool2d(kernel_size=1, stride=1)
 
-        self._datamodule = datamodule
+        self.datamodule = datamodule
 
         # TODO: set scheduler params for each step instead of epoch
 
-=======
-
-            datamodule.train_transforms = SimCLRTrainDataTransform(
-                input_height,
-                jitter_strength=0.5,
-                gaussian_blur=False,
-                normalize=normalize
-            )
-            datamodule.val_transforms = SimCLREvalDataTransform(
-                input_height,
-                normalize=normalize
-            )
-
-            # modify for cifar10
-            self.encoder.conv1 = nn.Conv2d(
-                3, 64, kernel_size=3, stride=1, padding=1, bias=False
-            )
-            self.maxpool = nn.MaxPool2d(kernel_size=1, stride=1)
-
-        self.datamodule = datamodule
-
-        # TODO: set scheduler params for each step instead of epoch
-
->>>>>>> b886010c
         if self.online_ft:
             self.online_evaluator = LinearEval(num_classes=self.datamodule.num_classes)
 
@@ -204,11 +162,7 @@
         return nt_xent_loss
 
     def init_encoder(self):
-<<<<<<< HEAD
-        return resnet50()
-=======
         return resnet50_bn()
->>>>>>> b886010c
 
     def init_projection(self):
         return Projection()
@@ -241,17 +195,10 @@
             with torch.no_grad():
                 h1 = self.forward(img_1)
                 z1 = self.projection(h1)
-<<<<<<< HEAD
 
             # no grads to unsupervised encoder
             h_feats = h1.detach()
 
-=======
-
-            # no grads to unsupervised encoder
-            h_feats = h1.detach()
-
->>>>>>> b886010c
             preds = self.online_evaluator(h_feats)
             mlp_loss = F.cross_entropy(preds, y)
 
@@ -307,15 +254,9 @@
             log['val_mlp_loss'] = mlp_loss
 
         result.log_dict(log)
-<<<<<<< HEAD
 
         return result
 
-=======
-
-        return result
-
->>>>>>> b886010c
     # TODO: separate opt, scheduler for online eval
     def configure_optimizers(self):
         if self.hparams.optimizer == 'adam':
@@ -373,10 +314,7 @@
 
         parser.add_argument('--optimizer', choices=['adam', 'lars'], default='lars')
         parser.add_argument('--batch_size', type=int, default=1024)
-<<<<<<< HEAD
-=======
         parser.add_argument('--num_workers', default=16, type=int)
->>>>>>> b886010c
         parser.add_argument('--learning_rate', type=float, default=0.1)
         parser.add_argument('--lars_momentum', type=float, default=0.9)
         parser.add_argument('--trust_coef', type=float, default=0.001)
@@ -389,10 +327,6 @@
 
         # Model
         parser.add_argument('--loss_temperature', type=float, default=0.5)
-<<<<<<< HEAD
-        parser.add_argument('--num_workers', default=16, type=int)
-=======
->>>>>>> b886010c
         parser.add_argument('--meta_dir', default='.', type=str, help='path to meta.bin for imagenet')
 
         return parser
@@ -451,17 +385,10 @@
 """
 TODOs:
 
-<<<<<<< HEAD
-1. datamodules -> manually call, update split?
-2. opt for online
-3. offline eval
-4. LR formula for lars
-=======
 scheduler correct steps
 
 1. exclude bn and bias terms
 3. opt for online
 4. offline eval
 5. LR formula for lars
->>>>>>> b886010c
 """